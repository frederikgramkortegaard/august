--- conflicted
+++ resolved
@@ -6,9 +6,9 @@
 
 const (
 	RecalculationFrequency = 2016
-	TargetTimespan        = 1209600 // 2 weeks in seconds
-	TargetSpacing         = 600     // 10 minutes in seconds
-	MaxAdjustmentFactor   = 4       // Maximum 4x adjustment in either direction
+	TargetTimespan         = 1209600 // 2 weeks in seconds
+	TargetSpacing          = 600     // 10 minutes in seconds
+	MaxAdjustmentFactor    = 4       // Maximum 4x adjustment in either direction
 )
 
 // Bitcoin's max target (difficulty 1) - this is the easiest possible difficulty
@@ -16,32 +16,7 @@
 // This is stored in compact format as 0x1d00ffff
 const MaxTargetCompact uint32 = 0x1d00ffff
 
-<<<<<<< HEAD
 var MaxTarget = CompactToBig(MaxTargetCompact)
-=======
-func BlockHashMeetsDifficulty(hash Hash32, difficulty uint64) bool {
-	// Convert hash to big integer for comparison
-	// For simplicity, check if hash starts with enough zero bytes
-	leadingZeros := 0
-	for _, b := range hash {
-		if b == 0 {
-			leadingZeros += 8
-		} else {
-			for i := 7; i >= 0; i-- {
-				if (b >> i) == 0 {
-					leadingZeros++
-				} else {
-					break
-				}
-			}
-			break
-		}
-	}
-	return uint64(leadingZeros) >= difficulty
-}
-
-func GetTargetDifficulty(height int, blocks []*Block) uint64 {
->>>>>>> 7152c26c
 
 // CompactToBig converts a compact representation (bits) to a big.Int target
 // Bitcoin's "bits" format: 0xAABBCCDD where AA is the exponent and BBCCDD is the mantissa
@@ -49,14 +24,14 @@
 	// Extract exponent and mantissa
 	exponent := compact >> 24
 	mantissa := compact & 0x00ffffff
-	
+
 	// Handle negative bit (0x00800000) - Bitcoin uses this for negative numbers
 	negative := mantissa&0x00800000 != 0
 	mantissa &= 0x007fffff
-	
+
 	// Calculate the target value
 	target := big.NewInt(int64(mantissa))
-	
+
 	// Shift by the exponent
 	// If exponent > 3, left shift by (exponent-3)*8 bits
 	// If exponent <= 3, right shift
@@ -65,11 +40,11 @@
 	} else {
 		target.Rsh(target, 8*(3-uint(exponent)))
 	}
-	
+
 	if negative {
 		target.Neg(target)
 	}
-	
+
 	return target
 }
 
@@ -78,20 +53,20 @@
 	if target.Sign() == 0 {
 		return 0
 	}
-	
+
 	// Make a copy to avoid modifying the original
 	n := new(big.Int).Set(target)
 	negative := n.Sign() < 0
 	if negative {
 		n.Neg(n)
 	}
-	
+
 	// Convert to bytes
 	bytes := n.Bytes()
-	
+
 	// Determine the exponent (number of bytes needed)
 	exponent := uint32(len(bytes))
-	
+
 	// Extract mantissa (first 3 bytes)
 	var mantissa uint32
 	if exponent > 0 {
@@ -103,19 +78,19 @@
 	if exponent > 2 {
 		mantissa |= uint32(bytes[2])
 	}
-	
+
 	// Normalize: if the high byte is >= 0x80, we need to add a zero byte
 	// This prevents the number from being interpreted as negative
 	if mantissa&0x00800000 != 0 {
 		mantissa >>= 8
 		exponent++
 	}
-	
+
 	// Add negative bit if needed
 	if negative {
 		mantissa |= 0x00800000
 	}
-	
+
 	// Combine exponent and mantissa
 	return (exponent << 24) | mantissa
 }
@@ -138,21 +113,21 @@
 	if height == 0 || len(blocks) == 0 {
 		return MaxTargetCompact
 	}
-	
+
 	// No adjustment needed except at specific intervals
 	if height%RecalculationFrequency != 0 {
 		// Return the same target as the previous block
 		return blocks[len(blocks)-1].Header.Bits
 	}
-	
+
 	// Time to adjust difficulty
 	// Get the first and last block of the adjustment period
 	firstBlock := blocks[len(blocks)-RecalculationFrequency]
 	lastBlock := blocks[len(blocks)-1]
-	
+
 	// Calculate actual time span
 	actualTimespan := int64(lastBlock.Header.Timestamp - firstBlock.Header.Timestamp)
-	
+
 	// Limit adjustment to prevent huge swings
 	adjustedTimespan := actualTimespan
 	if adjustedTimespan < TargetTimespan/MaxAdjustmentFactor {
@@ -161,18 +136,18 @@
 	if adjustedTimespan > TargetTimespan*MaxAdjustmentFactor {
 		adjustedTimespan = TargetTimespan * MaxAdjustmentFactor
 	}
-	
+
 	// Calculate new target
 	// new_target = old_target * actual_timespan / target_timespan
 	currentTarget := CompactToBig(lastBlock.Header.Bits)
 	newTarget := new(big.Int).Mul(currentTarget, big.NewInt(adjustedTimespan))
 	newTarget.Div(newTarget, big.NewInt(TargetTimespan))
-	
+
 	// Ensure new target doesn't exceed max target (minimum difficulty)
 	if newTarget.Cmp(MaxTarget) > 0 {
 		newTarget = MaxTarget
 	}
-	
+
 	// Convert back to compact format
 	return BigToCompact(newTarget)
 }
@@ -181,14 +156,14 @@
 // Work = 2^256 / (target + 1)
 func GetBlockWork(targetBits uint32) *big.Int {
 	target := CompactToBig(targetBits)
-	
+
 	// Work = 2^256 / (target + 1)
 	// We calculate this as (2^256 - 1) / target + 1 to avoid overflow
 	work := new(big.Int).Lsh(big.NewInt(1), 256)
 	work.Sub(work, big.NewInt(1))
 	work.Div(work, target)
 	work.Add(work, big.NewInt(1))
-	
+
 	return work
 }
 
@@ -196,10 +171,10 @@
 func BlockHashMeetsDifficulty(hash Hash32, targetBits uint32) bool {
 	// Convert compact bits to target
 	target := CompactToBig(targetBits)
-	
+
 	// Convert hash to big.Int
 	hashInt := new(big.Int).SetBytes(hash[:])
-	
+
 	// Hash must be less than or equal to target
 	return hashInt.Cmp(target) <= 0
 }